import setup

from jax_smolyak.smolyak import *

<<<<<<< HEAD
import numpy as np
import warnings

np.seterr(all="raise")  # Treat floating-point warnings as errors
warnings.simplefilter("error")  # Treat all Python warnings as errors

=======
>>>>>>> b20a7505

def test_smolyak_scalar():
    print("\nTesting scalar-valued Smolyak operator (numpy) ...")

    for g in setup.generate_pointsets(n=10, dmin=1, dmax=4):

        k = sorted(np.random.randint(low=1, high=10, size=g.d))
        k /= k[0]
        t = np.random.randint(low=1, high=4)
        print(f"... with k = {k}, t = {t},", g)

<<<<<<< HEAD
        ip = SmolyakBarycentricInterpolator(g, k, l)
        ff = setup.generate_test_function_smolyak(g=g, k=k, l=l, d_out=1)

        def f(x):
            return np.squeeze(ff(x))

=======
        ip = SmolyakBarycentricInterpolator(g, k, t)
        ff = setup.generate_test_function_smolyak(g=g, k=k, t=t, d_out=1)
        f = lambda x: np.squeeze(ff(x))
>>>>>>> b20a7505
        ip.set_F(f)

        for n in range(5):
            x = g.get_random(n=np.random.randint(low=0, high=5))
            assert np.allclose(
                ip(x), f(x)
            ), f"Assertion failed with\n x = {x}\n f(x) = {f(x)}\n ip(x) = {ip(x)}"


def test_smolyak_vector():
    print("\nTesting vector-valued Smolyak operator (numpy) ...")

    for g in setup.generate_pointsets(n=10, dmin=1, dmax=4):

        k = sorted(np.random.randint(low=1, high=10, size=g.d))
        k /= k[0]
        d_out = np.random.randint(low=1, high=5)
        t = sorted(np.random.randint(low=1, high=4, size=d_out), reverse=True)
        print(f"... with k = {k}, t = {np.array(t).tolist()},", g)

        ip = MultivariateSmolyakBarycentricInterpolator(g=g, k=k, t=t)
        f = setup.generate_test_function_smolyak(g=g, k=k, t=t, d_out=d_out)
        ip.set_F(f=f)

        for n in range(5):
            x = g.get_random(n=np.random.randint(low=0, high=5))
            print(f"\t\t ip(x) = {ip(x)}, f(x) = {f(x)}")
            assert np.allclose(
                ip(x), f(x)
            ), f"Assertion failed with\n x = {x}\n f(x) = {f(x)}\n ip(x) = {ip(x)} @ n = {n}"<|MERGE_RESOLUTION|>--- conflicted
+++ resolved
@@ -2,15 +2,6 @@
 
 from jax_smolyak.smolyak import *
 
-<<<<<<< HEAD
-import numpy as np
-import warnings
-
-np.seterr(all="raise")  # Treat floating-point warnings as errors
-warnings.simplefilter("error")  # Treat all Python warnings as errors
-
-=======
->>>>>>> b20a7505
 
 def test_smolyak_scalar():
     print("\nTesting scalar-valued Smolyak operator (numpy) ...")
@@ -22,18 +13,9 @@
         t = np.random.randint(low=1, high=4)
         print(f"... with k = {k}, t = {t},", g)
 
-<<<<<<< HEAD
-        ip = SmolyakBarycentricInterpolator(g, k, l)
-        ff = setup.generate_test_function_smolyak(g=g, k=k, l=l, d_out=1)
-
-        def f(x):
-            return np.squeeze(ff(x))
-
-=======
         ip = SmolyakBarycentricInterpolator(g, k, t)
         ff = setup.generate_test_function_smolyak(g=g, k=k, t=t, d_out=1)
         f = lambda x: np.squeeze(ff(x))
->>>>>>> b20a7505
         ip.set_F(f)
 
         for n in range(5):
