--- conflicted
+++ resolved
@@ -60,16 +60,6 @@
     return lambda x: evaluate_multivariate_polynomial(g, nu, x)
 
 
-<<<<<<< HEAD
-def generate_test_function_smolyak(*, g, k, l, d_out):
-    if np.isscalar(l):
-        l = [l] * d_out
-    assert len(l) == d_out
-
-    selected_idxs = []
-    for li in l:
-        idxs = indices.indexset_sparse(lambda j: k[j], li, cutoff=len(k))
-=======
 def generate_test_function_smolyak(*, g, k, t, d_out):
     if np.isscalar(t):
         t = [t] * d_out
@@ -78,7 +68,6 @@
     selected_idxs = []
     for ti in t:
         idxs = indices.indexset_sparse(lambda j: k[j], ti, cutoff=len(k))
->>>>>>> b20a7505
         j = np.random.randint(len(idxs))
         selected_idxs.append(indices.sparse_index_to_dense(idxs[j], cutoff=len(k)))
     print("\t Test polynomials with degrees", selected_idxs)
