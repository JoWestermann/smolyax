--- conflicted
+++ resolved
@@ -105,14 +105,6 @@
 ```
 pytest --benchmark-only --benchmark-compare=0001_baseline --benchmark-sort=name --benchmark-compare-fail=min:5%
 ```
-<<<<<<< HEAD
-Make sure to update the documentation:
-```
-pdoc src/smolyax --math --docformat numpy -o docs
-```
-=======
-Submit your feature via a pull request.
->>>>>>> d3ab2507
 
 ## Cite
 
