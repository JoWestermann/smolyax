import itertools as it
from collections import defaultdict
from typing import Callable, Sequence, Union

import jax
import jax.numpy as jnp
import numpy as np

from . import barycentric, indices, nodes, quadrature

jax.config.update("jax_enable_x64", True)


class SmolyakBarycentricInterpolator:
    """
    A class implementing the Smolyak operator to interpolate high-dimensional and vector-valued functions.
    """

    @property
    def d_in(self) -> int:
        """Input dimension of target function and interpolant"""
        return self.__d_in

    @property
    def d_out(self) -> int:
        """Output dimension of target function and interpolant"""
        return self.__d_out

    def __init__(
        self,
        *,
        node_gen: nodes.Generator,
        k: Sequence[float],
        t: float,
        d_out: int,
        f: Callable[[Union[jax.Array, np.ndarray]], Union[jax.Array, np.ndarray]] = None,
        batchsize: int = None,
    ) -> None:
        """
        Initialize the Smolyak Barycentric Interpolator.

        Parameters
        ----------
        node_gen : nodes.Generator
            Generator object that returns interpolation nodes for each dimension.
        k : Union[jax.Array, np.ndarray]
            Anisotropy weight vector of the multi-index set. Shape `(d_in,)`.
        t : float
            Threshold that controls the size of the multi-index set.
        d_out : int
            Output dimension of the target function.
        f : Callable[[Union[jax.Array, np.ndarray]], Union[jax.Array, np.ndarray]], optional
            Target function to interpolate. While `f` can be passed at construction time, for a better control over, and
            potential reuse of, function evaluations consider calling [`set_f()`](#SmolyakBarycentricInterpolator.set_f)
            *after* construction.
        batchsize : int, default=None
            Expected batch size of the interpolator input, used to pre-compile the `__call__` method via a warm-up call.
            If `batchsize` is `None`, the warm-up is skipped.
        """
        self.__d_in = len(k)
        self.__d_out = d_out
        self.__is_nested = node_gen.is_nested
        self.__node_gen = node_gen

        # Step 1 : Bin multiindices and smolyak coefficients by the number of active dimensions, n
        self.__init_indices_data(k, t)

        # Step 2 : Compute sorted dimensions and sorted degrees for all multi-indices
        self.__init_indices_sorting()

        # Step 3 : Allocate and prefill data
        self.__init_nodes_and_weights()

        # Caching the interpolation node for nu = (0,0,...,0) for reuse in self.set_f
        self.__zero = np.array([g(0)[0] for g in self.__node_gen])

        self.__compiled_tensor_product_evaluation = {}
        self.__compiled_tensor_product_gradient = {}

        if f is not None:
            self.set_f(f=f, batchsize=batchsize)

    def __init_indices_data(self, k: Sequence[float], t: float):
        self.n_2_nus, self.n_2_zetas = indices.non_zero_indices_and_zetas(k, t)

        # Tracking number of evaluations of the interpolation target f.
        #   - self.n_f_evals tracks the total number of function evaluations used by the interpolator
        #   - self.n_f_evals_new counts only new function calls.
        # If evaluations are reused across interpolator instances, then likely self.n_f_evals_new < self.n_f_evals

        self.n_f_evals = indices.nodeset_cardinality(k, t, nested=self.__is_nested)
        self.n_f_evals_new = 0

    def __init_indices_sorting(self):
        self.n_2_dims = {}
        self.n_2_sorted_dims = {}
        self.n_2_sorted_degs = {}
        self.n_2_argsort_dims = {}

        for n in self.n_2_nus.keys():
            if n == 0:
                continue
            nn = len(self.n_2_nus[n])
            self.n_2_dims[n] = np.empty((nn, n), dtype=int)
            self.n_2_sorted_dims[n] = np.empty((nn, n), dtype=int)
            self.n_2_sorted_degs[n] = np.empty((nn, n), dtype=int)
            self.n_2_argsort_dims[n] = np.empty((nn, n), dtype=int)

            for i, nu in enumerate(self.n_2_nus[n]):
                self.n_2_dims[n][i] = list(k for k, _ in nu)
                sorted_nu = sorted(nu, key=lambda x: x[1], reverse=True)
                self.n_2_sorted_dims[n][i], self.n_2_sorted_degs[n][i] = zip(*sorted_nu)
                self.n_2_argsort_dims[n][i] = np.argsort(self.n_2_sorted_dims[n][i])

    def __init_nodes_and_weights(self):
        self.offset = 0
        self.n_2_F = {}
        self.n_2_nodes = {}
        self.n_2_weights = {}

        for n, nus in self.n_2_nus.items():
            if n == 0:
                # Smolyak constant term
                assert len(self.n_2_zetas[n]) == 1
                self.offset = self.n_2_zetas[n][0]
                continue

            nn = len(nus)  # number of multi-indices of length n
            sorted_degs = self.n_2_sorted_degs[n]
            sorted_dims = self.n_2_sorted_dims[n]
            tau = tuple(int(ti) for ti in sorted_degs.max(axis=0))  # per-dimension maximal degree tau_i

            # allocate the array storing the functions evaluations
            self.n_2_F[n] = np.zeros((nn, self.__d_out) + tuple(ti + 1 for ti in tau), dtype=float)

            # allocate arrays for weights and nodes
            nodes_list = [np.zeros((nn, tau_i + 1), dtype=float) for tau_i in tau]
            weights_list = [np.zeros((nn, tau_i + 1), dtype=float) for tau_i in tau]

            # populate weights and nodes
            # for each slot t, group i's by (dim,deg) so we only gen once
            for t in range(n):
                groups: dict[tuple[int, int], list[int]] = defaultdict(list)
                for i in range(nn):
                    dim = int(sorted_dims[i, t])
                    deg = int(sorted_degs[i, t])
                    groups[(dim, deg)].append(i)

                # now for each unique (dim,deg) compute pts & wts once
                for (dim, deg), idxs in groups.items():
                    pts = self.__node_gen[dim](deg)
                    wts = barycentric.compute_weights(pts)
                    L = len(pts)
                    nodes_list[t][idxs, :L] = pts
                    weights_list[t][idxs, :L] = wts
                # we can do even better if we vectorize node_gen(degrees) for isotropic rules, like GH or Leja

            self.n_2_nodes[n] = nodes_list
            self.n_2_weights[n] = weights_list

    def set_f(
        self,
        *,
        f: Callable[[Union[jax.Array, np.ndarray]], Union[jax.Array, np.ndarray]],
        f_evals: dict[tuple, dict[tuple, jax.Array]] = None,
        batchsize: int = None,
    ) -> dict[tuple, dict[tuple, jax.Array]]:
        """
        Compute (or reuse pre-computed) evaluations of the target function `f` at the interpolation nodes of the
        Smolyak operator.

        Parameters
        ----------
        f : Callable[[Union[jax.Array, np.ndarray]], Union[jax.Array, np.ndarray]]
            Target function to interpolate.
        f_evals : dict, optional
            A dictionary mapping interpolation nodes to function evaluations.
            If provided, these evaluations will be reused.
        batchsize : int, default=None
            Expected batch size of the interpolator input, used to pre-compile the `__call__` method via a warm-up call.
            If `batchsize` is `None`, the warm-up is skipped.

        Returns
        -------
        dict
            An updated dictionary containing all computed evaluations of the target function `f`.
        """
        if f_evals is None:
            f_evals = {}

        # Special case n = 0
        nu = ()
        if self.__is_nested:
            f_evals_nu = f_evals
        else:
            f_evals_nu = f_evals.get(nu, {})
        if nu not in f_evals_nu.keys():
            f_evals_nu[nu] = f(self.__zero.copy())
            self.n_f_evals_new += 1
        self.offset *= f_evals_nu[nu]

        if not self.__is_nested:
            f_evals[nu] = f_evals_nu

        # n > 0
        for n in self.n_2_F.keys():
            nodes = self.n_2_nodes[n]
            for i, nu in enumerate(self.n_2_nus[n]):
                x = self.__zero.copy()

                if self.__is_nested:
                    f_evals_nu = f_evals
                else:
                    f_evals_nu = f_evals.get(nu, {})

                s_i = self.n_2_sorted_dims[n][i]
                argsort_s_i = self.n_2_argsort_dims[n][i]
                F_i = self.n_2_F[n][i]

                ranges = [range(k + 1) for k in self.n_2_sorted_degs[n][i]]
                for mu_degrees in it.product(*ranges):
                    mu_tuple = tuple((s_i[i], mu_degrees[i]) for i in argsort_s_i if mu_degrees[i] > 0)
                    if mu_tuple not in f_evals_nu:
                        x[s_i] = [xi_k[i][deg] for xi_k, deg in zip(nodes, mu_degrees)]
                        f_evals_nu[mu_tuple] = f(x)
                        self.n_f_evals_new += 1
                    F_i[:, *mu_degrees] = f_evals_nu[mu_tuple]

                if not self.__is_nested:
                    f_evals[nu] = f_evals_nu

            # cast to jnp data structures
            self.n_2_F[n] = jnp.array(self.n_2_F[n])
            self.n_2_nodes[n] = [jnp.array(xi) for xi in self.n_2_nodes[n]]
            self.n_2_weights[n] = [jnp.array(w) for w in self.n_2_weights[n]]
            self.n_2_sorted_dims[n] = jnp.array(self.n_2_sorted_dims[n])
            self.n_2_zetas[n] = jnp.array(self.n_2_zetas[n])

        self.__compile_for_batchsize(batchsize)

        return f_evals

    def __compile_for_batchsize(self, batchsize: int) -> None:

        def __create_evaluate_tensor_product_interpolant(n: int):
            def __evaluate_tensor_product_interpolant_wrapped(x, F, *args):
                xi_list = args[:n]
                w_list = args[n : 2 * n]
                s_list = args[2 * n]
                nu = args[2 * n + 1]
                return barycentric.evaluate_tensor_product_interpolant(x, F, xi_list, w_list, s_list, nu)

            return jax.vmap(
                jax.jit(__evaluate_tensor_product_interpolant_wrapped), in_axes=(None, 0) + (0,) * (2 * n) + (0, 0)
            )

        def __create_evaluate_tensor_product_gradient(n: int):
            def __evaluate_tensor_product_gradient_wrapped(x, F, *args):
                xi_list = args[:n]
                w_list = args[n : 2 * n]
                s_list = args[2 * n]
                nu = args[2 * n + 1]
                return barycentric.evaluate_tensor_product_gradient(x, F, xi_list, w_list, s_list, nu)

            return jax.vmap(
                jax.jit(__evaluate_tensor_product_gradient_wrapped), in_axes=(None, 0) + (0,) * (2 * n) + (0, 0)
            )

        for n in self.n_2_F.keys():
            self.__compiled_tensor_product_evaluation[n] = __create_evaluate_tensor_product_interpolant(n)
            self.__compiled_tensor_product_gradient[n] = __create_evaluate_tensor_product_gradient(n)

<<<<<<< HEAD
        _ = self(jax.random.uniform(jax.random.PRNGKey(0), (batchsize, self.__d_in)))
=======
        if self.d_out >= self.d_in:
            self.__compiled_gradient = jax.vmap(jax.jit(jax.jacfwd(self.__call__)), in_axes=0)
        else:
            self.__compiled_gradient = jax.vmap(jax.jit(jax.jacrev(self.__call__)), in_axes=0)

        if batchsize is not None:
            inputs = jax.random.uniform(jax.random.PRNGKey(0), (batchsize, self.__d_in))
            _ = self(inputs)
            _ = self.gradient(inputs)
>>>>>>> c5170c20

    def __call__(self, x: Union[jax.Array, np.ndarray]) -> jax.Array:
        """@public
        Evaluate the Smolyak operator at points `x`.

        Parameters
        ----------
        x : Union[jax.Array, np.ndarray]
            Points at which to evaluate the Smolyak interpolant of the target function `f`.
            Shape: `(n_points, d_in)` or `(d_in,)`, where `n_points` is the number of evaluation points
            and `d_in` is the dimension of the input domain.

        Returns
        -------
        jax.Array
            The interpolant of the target function `f` evaluated at points `x`. Shape: `(n_points, d_out)`
        """
        assert bool(self.__compiled_tensor_product_evaluation) == bool(
            self.n_2_F
        ), "The operator has not yet been compiled for a target function."
        x = jnp.asarray(x)
        if x.shape == (self.__d_in,):
            x = x[None, :]
        I_Lambda_x = jnp.broadcast_to(self.offset, (x.shape[0], self.__d_out))
        for n in self.__compiled_tensor_product_evaluation.keys():
            res = self.__compiled_tensor_product_evaluation[n](
                x,
                self.n_2_F[n],
                *self.n_2_nodes[n],
                *self.n_2_weights[n],
                self.n_2_sorted_dims[n],
                self.n_2_sorted_degs[n],
            )
            I_Lambda_x += jnp.tensordot(self.n_2_zetas[n], res, axes=(0, 0))
        return I_Lambda_x

    def gradient(self, x: Union[jax.Array, np.ndarray]) -> jax.Array:
        """
        Compute the gradient of the Smolyak interpolant at the given points.

        Parameters
        ----------
        x : Union[jax.Array, numpy.ndarray]
            Points at which to evaluate the gradient. Shape: `(n_points, d_in)`

        Returns
        -------
        jax.Array
            Gradient of the interpolant evaluated at `x`.
            Shape: `(n_points, d_out, d_in)`.
        """
        assert bool(self.__compiled_tensor_product_evaluation) == bool(
            self.n_2_F
        ), "The operator has not yet been compiled for a target function."
        x = jnp.asarray(x)
        if x.shape == (self.__d_in,):
            x = x[None, :]
        J_Lambda_x = jnp.zeros((x.shape[0], self.__d_out, self.__d_in))
        for n in self.__compiled_tensor_product_gradient.keys():
            res = self.__compiled_tensor_product_gradient[n](
                x,
                self.n_2_F[n],
                *self.n_2_nodes[n],
                *self.n_2_weights[n],
                self.n_2_sorted_dims[n],
                self.n_2_sorted_degs[n],
            )
            J_Lambda_x += jnp.tensordot(self.n_2_zetas[n], res, axes=(0, 0))
        return J_Lambda_x

    def integral(self) -> jax.Array:
        """
        Compute the integral of the Smolyak interpolant. Note that this is equivalent to a Smolyak quadrature
        approximation to the integral of the target function `f`.

        Returns
        -------
        jax.Array
            Integral of the interpolant. Shape: `(d_out,)`.
        """
        # assemble quadrature weights, closely following the logic in __init_nodes_and_weights
        # ----------------------------------------------------------------------------
        n_2_quad_weights = {}

        for n, nus in self.n_2_nus.items():
            if n == 0:
                continue

            nn = len(nus)  # number of multi-indices of length n
            sorted_degs = self.n_2_sorted_degs[n]
            sorted_dims = self.n_2_sorted_dims[n]
            tau = tuple(int(ti) for ti in sorted_degs.max(axis=0))  # per-dimension maximal degree tau_i

            weights_list = [np.zeros((nn, tau_i + 1), dtype=float) for tau_i in tau]
            for t in range(n):
                groups: dict[tuple[int, int], list[int]] = defaultdict(list)
                for i in range(nn):
                    dim = int(sorted_dims[i, t])
                    deg = int(sorted_degs[i, t])
                    groups[(dim, deg)].append(i)
                for (dim, deg), idxs in groups.items():
                    wts = self.__node_gen[dim].get_quadrature_weights(deg)
                    L = len(wts)
                    weights_list[t][idxs, :L] = wts
            n_2_quad_weights[n] = [jnp.array(w) for w in weights_list]

        # jit compile and evaluate tensor product terms
        # ----------------------------------------------------------------------------
        def __create_evaluate_tensor_product_quadrature(n: int):
            def __evaluate_tensor_product_quadrature_wrapped(F, *w_list):
                return quadrature.evaluate_tensor_product_quadrature(F, w_list)

            return jax.vmap(jax.jit(__evaluate_tensor_product_quadrature_wrapped), in_axes=(0,) * (n + 1))

        Q_Lambda = jnp.broadcast_to(self.offset, self.__d_out)
        for n in self.n_2_F.keys():
            quadrature_func_n = __create_evaluate_tensor_product_quadrature(n)

            res = quadrature_func_n(self.n_2_F[n], *n_2_quad_weights[n])

            Q_Lambda += jnp.tensordot(self.n_2_zetas[n], res, axes=1)
        return Q_Lambda.block_until_ready()<|MERGE_RESOLUTION|>--- conflicted
+++ resolved
@@ -270,19 +270,10 @@
             self.__compiled_tensor_product_evaluation[n] = __create_evaluate_tensor_product_interpolant(n)
             self.__compiled_tensor_product_gradient[n] = __create_evaluate_tensor_product_gradient(n)
 
-<<<<<<< HEAD
-        _ = self(jax.random.uniform(jax.random.PRNGKey(0), (batchsize, self.__d_in)))
-=======
-        if self.d_out >= self.d_in:
-            self.__compiled_gradient = jax.vmap(jax.jit(jax.jacfwd(self.__call__)), in_axes=0)
-        else:
-            self.__compiled_gradient = jax.vmap(jax.jit(jax.jacrev(self.__call__)), in_axes=0)
-
         if batchsize is not None:
             inputs = jax.random.uniform(jax.random.PRNGKey(0), (batchsize, self.__d_in))
             _ = self(inputs)
             _ = self.gradient(inputs)
->>>>>>> c5170c20
 
     def __call__(self, x: Union[jax.Array, np.ndarray]) -> jax.Array:
         """@public
