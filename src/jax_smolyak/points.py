--- conflicted
+++ resolved
@@ -64,11 +64,7 @@
     nodes = np.array([0, 1, -1, 1 / np.sqrt(2), -1 / np.sqrt(2)])
     _default_domain = [-1, 1]
 
-<<<<<<< HEAD
-    def __init__(self, domain: ArrayLike = None) -> None:
-=======
     def __init__(self, domain: ArrayLike) -> None:
->>>>>>> 3da40c3c
         super().__init__(is_nested=True)
         self.domain = domain
 
@@ -190,7 +186,6 @@
 
     @abstractmethod
     def __repr__(self) -> str: ...
-<<<<<<< HEAD
 
 
 class GaussHermiteMulti(Multi):
@@ -204,39 +199,15 @@
             f", mean = {np.array([g.m for g in self.gs]).tolist()}"
             f", scaling = {np.array([g.a for g in self.gs]).tolist()})"
         )
-=======
-
-
-class GaussHermiteMulti(Multi):
-
-    def __init__(self, mlist: ArrayLike, alist: ArrayLike):
-        Multi.__init__(self, [GaussHermite(m, a) for m, a in zip(mlist, alist)])
->>>>>>> 3da40c3c
-
-    def __repr__(self) -> str:
-        return (
-            f"Gauss Hermite (d = {self.d}"
-            f", mean = {np.array([g.m for g in self.gs]).tolist()}"
-            f", scaling = {np.array([g.a for g in self.gs]).tolist()})"
-        )
-
-<<<<<<< HEAD
+
+
 class LejaMulti(Multi):
 
-=======
-
-class LejaMulti(Multi):
-
->>>>>>> 3da40c3c
     def __init__(self, *, domains: ArrayLike = None, d: int = None):
         if domains is not None:
             Multi.__init__(self, [Leja(domain) for domain in domains])
         elif d is not None:
-<<<<<<< HEAD
-            Multi.__init__(self, [Leja() for _ in range(d)])
-=======
             Multi.__init__(self, [Leja(domain=(-1, 1)) for _ in range(d)])
->>>>>>> 3da40c3c
         else:
             raise
 
