--- conflicted
+++ resolved
@@ -5,15 +5,14 @@
 from numba import njit
 
 
-<<<<<<< HEAD
-def sparse_index_to_dense(nu: dict[int, int], dim: int) -> tuple:
+def sparse_index_to_dense(nu: tuple[tuple[int, int], ...], dim: int) -> tuple:
     dense_nu = [0] * dim
     for k, v in nu:
         dense_nu[k] = v
     return tuple(dense_nu)
 
 
-def dense_index_to_sparse(dense_nu: ArrayLike) -> Tuple[Tuple[int, int], ...]:
+def dense_index_to_sparse(dense_nu: tuple[int]) -> tuple[tuple[int, int], ...]:
     sparse_nu = []
     for k, v in enumerate(dense_nu):
         if v > 0:
@@ -21,10 +20,6 @@
     return tuple(sparse_nu)
 
 
-def indexset(k, t: float):
-    d = len(k)
-    stack = [(0, t, ())]  # dimension, threshold, multi-index head (entries in the first dimensions)
-=======
 def indexset(k: Sequence[float], t: float):
     r"""
     Generate the `k`-weighted anisotropic multi-index set $\Lambda_{\boldsymbol{k}, t}$ with a given threshold `t`,
@@ -51,8 +46,8 @@
     * To find a suitable threshold parameter `t` that allows to construct a `k`-weighted multi-index with a specified
         cardinality use [`find_approximate_threshold()`](#find_approximate_threshold).
     """
-    stack = [(0, t, ())]
->>>>>>> 622a69be
+    d = len(k)
+    stack = [(0, t, ())]  # dimension, threshold, multi-index head (entries in the first dimensions)
     result = []
 
     while stack:
@@ -237,31 +232,11 @@
                 n = len(nu)
                 n2nus[n].append(nu)
                 n2zetas[n].append(zeta)
-<<<<<<< HEAD
-            continue
-=======
-        # expand exactly like indexset
-        if i < d:
-            if i + 1 < d and k[i + 1] < rem_t:
-                stack.append((i + 1, rem_t, nu))
-            j = 1
-            while j * k[i] < rem_t:
-                stack.append((i + 1, rem_t - j * k[i], nu + ((i, j),)))
-                j += 1
-    return n2nus, n2zetas
-
-
-def sparse_index_to_dense(nu: tuple[tuple[int, int], ...], dim: int) -> tuple:
-    dense_nu = [0] * dim
-    for k, v in nu:
-        dense_nu[k] = v
-    return tuple(dense_nu)
->>>>>>> 622a69be
+            continue
 
         # Add case nu_i = 0 on to the stack
         stack.append((i + 1, rem_t, nu))
 
-<<<<<<< HEAD
         # Add all admissible nu_head with nu_i = j on to the stack
         j = 1
         k_i = k[i]
@@ -269,14 +244,6 @@
             stack.append((i + 1, rem_t - j * k_i, nu + ((i, j),)))
             j += 1
     return n2nus, n2zetas
-=======
-def dense_index_to_sparse(dense_nu: tuple[int]) -> tuple[tuple[int, int], ...]:
-    sparse_nu = []
-    for k, v in enumerate(dense_nu):
-        if v > 0:
-            sparse_nu.append((k, v))
-    return tuple(sparse_nu)
->>>>>>> 622a69be
 
 
 def cardinality(k, t: float, nested: bool = False) -> int:
